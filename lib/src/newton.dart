--- conflicted
+++ resolved
@@ -7,14 +7,8 @@
 /// of the active particle effects on a custom canvas.
 library newton_particles;
 
-import 'dart:math';
 import 'dart:ui' as ui;
 
-<<<<<<< HEAD
-import 'package:flutter/material.dart';
-import 'package:flutter/rendering.dart';
-=======
->>>>>>> 206bc88c
 import 'package:flutter/scheduler.dart';
 import 'package:flutter/services.dart';
 import 'package:flutter/widgets.dart';
@@ -29,28 +23,12 @@
 /// parameter to create the desired particle animations. The `Newton` widget handles the animation
 /// and rendering of the active particle effects on a custom canvas.
 class Newton extends StatefulWidget {
-<<<<<<< HEAD
-  /// The list of active particle effects to be rendered.
-  final List<Effect> activeEffects;
-
-  /// The blend mode to be used when drawing the particle effects on the canvas.
-  /// defaults to `BlendMode.dstIn`.
-  /// if you use Particle with ImageShader, set it to `BlendMode.srcIn` is better, such as emoji.
-  final BlendMode blendMode;
-
-  final Widget? child;
-
-  /// Callback called when effect state has changed. See [EffectState].
-  final void Function(Effect, EffectState)? onEffectStateChanged;
-
-=======
   /// Constructs a [Newton] widget with the specified list of active effects.
   ///
   /// - [activeEffects]: A list of `Effect` instances representing the particle
   ///   effects to be rendered.
   /// - [child]: An optional widget to be displayed behind or in front of the particle effects.
   /// - [onEffectStateChanged]: A callback invoked when an effect's state changes.
->>>>>>> 206bc88c
   const Newton({
     this.activeEffects = const [],
     this.child,
@@ -59,6 +37,11 @@
     super.key,
   });
 
+  /// The blend mode to be used when drawing the particle effects on the canvas.
+  /// defaults to `BlendMode.dstIn`.
+  /// if you use Particle with ImageShader, set it to `BlendMode.srcIn` is better, such as emoji.
+  final BlendMode blendMode;
+
   /// The list of active particle effects to be rendered.
   final List<Effect> activeEffects;
 
@@ -79,23 +62,14 @@
 /// and handles their animation updates. Additionally, it uses a `CustomPainter` to render the
 /// particle effects on a custom canvas.
 class NewtonState extends State<Newton> with SingleTickerProviderStateMixin {
-<<<<<<< HEAD
-  static const _shapeSpriteSheetPath = "packages/newton_particles/assets/images/newton.png";
-  late Ticker _ticker;
-  int _lastElapsedMillis = 0;
-  // final List<Effect> _activeEffects = List.empty(growable: true);
-=======
-  static const _shapeSpriteSheetPath =
-      'packages/newton_particles/assets/images/newton.png';
+  static const _shapeSpriteSheetPath = 'packages/newton_particles/assets/images/newton.png';
   late Ticker _ticker;
   Duration _lastElapsed = Duration.zero;
-  final List<Effect> _activeEffects = List.empty(growable: true);
->>>>>>> 206bc88c
   final List<Effect> _pendingActiveEffects = List.empty(growable: true);
   late Future<ui.Image> _shapeSpriteSheet;
 
-  final EffectManager _backEffectManager = EffectManager();
-  final EffectManager _frontEffectManager = EffectManager();
+  final EffectsNotifier _backgroundEffectManager = EffectsNotifier();
+  final EffectsNotifier _foregroundEffectManager = EffectsNotifier();
 
   @override
   void initState() {
@@ -112,111 +86,54 @@
   }
 
   void _cleanDeadEffects() {
-    _backEffectManager.cleanDeadEffects();
-    _frontEffectManager.cleanDeadEffects();
+    _backgroundEffectManager.cleanDeadEffects();
+    _foregroundEffectManager.cleanDeadEffects();
   }
 
   void _updateActiveEffects(Duration elapsed) {
     if (_pendingActiveEffects.isNotEmpty) {
-      _backEffectManager.addAll(_pendingActiveEffects.where(_isBackgroundEffect));
-      _frontEffectManager.addAll(_pendingActiveEffects.where(_isForegroundEffect));
+      _backgroundEffectManager.addAll(_pendingActiveEffects.where(_isBackgroundEffect));
+      _foregroundEffectManager.addAll(_pendingActiveEffects.where(_isForegroundEffect));
       _pendingActiveEffects.clear();
     }
-<<<<<<< HEAD
-    if (_backEffectManager.effects.isNotEmpty) {
-      for (var element in _backEffectManager.effects) {
-        element.forward(elapsed.inMilliseconds - _lastElapsedMillis);
-      }
-      _lastElapsedMillis = elapsed.inMilliseconds;
-    }
-
-    if (_frontEffectManager.effects.isNotEmpty) {
-      for (var element in _frontEffectManager.effects) {
-        element.forward(elapsed.inMilliseconds - _lastElapsedMillis);
-      }
-
-      _lastElapsedMillis = elapsed.inMilliseconds;
-=======
-    if (_activeEffects.isNotEmpty) {
-      for (final element in _activeEffects) {
+    if (_backgroundEffectManager.effects.isNotEmpty) {
+      for (final element in _backgroundEffectManager.effects) {
         element.forward(elapsed - _lastElapsed);
       }
       _lastElapsed = elapsed;
-      setState(() {});
->>>>>>> 206bc88c
+    }
+
+    if (_foregroundEffectManager.effects.isNotEmpty) {
+      for (final element in _foregroundEffectManager.effects) {
+        element.forward(elapsed - _lastElapsed);
+      }
+      _lastElapsed = elapsed;
     }
   }
 
   @override
   Widget build(BuildContext context) {
     return FutureBuilder(
-<<<<<<< HEAD
-        future: _shapeSpriteSheet,
-        builder: (BuildContext context, AsyncSnapshot<ui.Image> snapshot) {
-          if (snapshot.hasData) {
-            return RepaintBoundary(
-              child: LayoutBuilder(builder: (BuildContext context, BoxConstraints constraints) {
-                for (var effect in _backEffectManager.effects) {
-                  effect.surfaceSize = constraints.biggest;
-                }
-
-                for (var effect in _frontEffectManager.effects) {
-                  effect.surfaceSize = constraints.biggest;
-                }
-
-                return CustomPaint(
-                  willChange: true,
-                  size: constraints.biggest,
-                  painter: NewtonPainter(
-                    shapesSpriteSheet: snapshot.data!,
-                    effectsManager: _backEffectManager,
-                    blendMode: widget.blendMode,
-                  ),
-                  foregroundPainter: NewtonPainter(
-                    shapesSpriteSheet: snapshot.data!,
-                    effectsManager: _frontEffectManager,
-                    blendMode: widget.blendMode,
-                  ),
-                  child: widget.child,
-                );
-              }),
-            );
-          } else {
-            return widget.child ?? Container();
-          }
-        });
-=======
       future: _shapeSpriteSheet,
       builder: (BuildContext context, AsyncSnapshot<ui.Image> snapshot) {
         if (snapshot.hasData) {
           return RepaintBoundary(
             child: LayoutBuilder(
               builder: (BuildContext context, BoxConstraints constraints) {
-                for (final effect in _activeEffects) {
-                  effect.surfaceSize = constraints.biggest;
-                }
-                final backgroundEffects = _activeEffects
-                    .where(_isBackgroundEffect)
-                    .toList(growable: false);
-                final foregroundEffects = _activeEffects
-                    .where(_isForegroundEffect)
-                    .toList(growable: false);
                 return CustomPaint(
-                  willChange: backgroundEffects.isNotEmpty ||
-                      foregroundEffects.isNotEmpty,
+                  willChange:
+                      _backgroundEffectManager.effects.isNotEmpty || _foregroundEffectManager.effects.isNotEmpty,
                   size: constraints.biggest,
-                  painter: backgroundEffects.isNotEmpty
-                      ? NewtonPainter(
-                          shapesSpriteSheet: snapshot.data!,
-                          effects: backgroundEffects,
-                        )
-                      : null,
-                  foregroundPainter: foregroundEffects.isNotEmpty
-                      ? NewtonPainter(
-                          shapesSpriteSheet: snapshot.data!,
-                          effects: foregroundEffects,
-                        )
-                      : null,
+                  painter: NewtonPainter(
+                    shapesSpriteSheet: snapshot.data!,
+                    effectsNotifier: _backgroundEffectManager,
+                    blendMode: widget.blendMode,
+                  ),
+                  foregroundPainter: NewtonPainter(
+                    shapesSpriteSheet: snapshot.data!,
+                    effectsNotifier: _foregroundEffectManager,
+                    blendMode: widget.blendMode,
+                  ),
                   child: widget.child,
                 );
               },
@@ -227,29 +144,20 @@
         }
       },
     );
->>>>>>> 206bc88c
-  }
-
-  bool _isBackgroundEffect<T extends AnimatedParticle>(Effect<T> effect) =>
-      !effect.foreground;
-
-  bool _isForegroundEffect<T extends AnimatedParticle>(Effect<T> effect) =>
-      effect.foreground;
+  }
+
+  bool _isBackgroundEffect<T extends AnimatedParticle>(Effect<T> effect) => !effect.foreground;
+
+  bool _isForegroundEffect<T extends AnimatedParticle>(Effect<T> effect) => effect.foreground;
 
   /// Adds a new particle effect to the list of active effects.
   ///
   /// The `addEffect` method allows you to dynamically add a new particle effect to the list
   /// of active effects. Simply provide an `Effect` instance representing the desired effect,
   /// and the `Newton` widget will render it on the canvas.
-<<<<<<< HEAD
-  addEffect(Effect effect) {
+  void addEffect<T extends AnimatedParticle>(Effect<T> effect) {
     if (effect.foreground) {
-      _frontEffectManager.add(
-=======
-  void addEffect<T extends AnimatedParticle>(Effect<T> effect) {
-    setState(() {
-      _activeEffects.add(
->>>>>>> 206bc88c
+      _foregroundEffectManager.add(
         effect
           ..surfaceSize = MediaQuery.sizeOf(context)
           ..addedAtRuntime = true
@@ -257,7 +165,7 @@
           ..stateChangeCallback = _onEffectStateChanged,
       );
     } else {
-      _backEffectManager.add(
+      _backgroundEffectManager.add(
         effect
           ..surfaceSize = MediaQuery.sizeOf(context)
           ..addedAtRuntime = true
@@ -271,20 +179,12 @@
   ///
   /// The `removeEffect` method allows you to dynamically remove a particle effect from the list
   /// of active effects.
-<<<<<<< HEAD
-  removeEffect(Effect effect) {
+  void removeEffect<T extends AnimatedParticle>(Effect<T> effect) {
     if (effect.foreground) {
-      _frontEffectManager.effects.removeWhere((e) => e.rootEffect == effect);
+      _foregroundEffectManager.effects.removeWhere((e) => e.rootEffect == effect);
     } else {
-      _backEffectManager.effects.removeWhere((e) => e.rootEffect == effect);
-    }
-=======
-  void removeEffect<T extends AnimatedParticle>(Effect<T> effect) {
-    setState(() {
-      _activeEffects.removeWhere((e) => e.rootEffect == effect);
-      _pendingActiveEffects.removeWhere((e) => e.rootEffect == effect);
-    });
->>>>>>> 206bc88c
+      _backgroundEffectManager.effects.removeWhere((e) => e.rootEffect == effect);
+    }
   }
 
   @override
@@ -300,11 +200,11 @@
   /// This method removes all currently active particle effects, effectively
   /// resetting the animation state of the `Newton` widget.
   void clearEffects() {
-    _backEffectManager.effects.removeWhere((effect) {
+    _backgroundEffectManager.effects.removeWhere((effect) {
       effect.postEffectCallback = null;
       return true;
     });
-    _frontEffectManager.effects.removeWhere((effect) {
+    _foregroundEffectManager.effects.removeWhere((effect) {
       effect.postEffectCallback = null;
       return true;
     });
@@ -315,8 +215,8 @@
     super.didUpdateWidget(oldWidget);
     if (widget.activeEffects != oldWidget.activeEffects) {
       _pendingActiveEffects.removeWhere(_isEffectRemoved);
-      _backEffectManager.effects.removeWhere(_isEffectRemoved);
-      _frontEffectManager.effects.removeWhere(_isEffectRemoved);
+      _backgroundEffectManager.effects.removeWhere(_isEffectRemoved);
+      _foregroundEffectManager.effects.removeWhere(_isEffectRemoved);
       _setupEffectsFromWidget();
     }
   }
@@ -327,26 +227,21 @@
   }
 
   void _setupEffectsFromWidget() {
-<<<<<<< HEAD
-    for (var element in widget.activeEffects) {
+    for (final element in widget.activeEffects) {
       if (element.foreground) {
-        _frontEffectManager.add(element
-          ..postEffectCallback = _onPostEffect
-          ..stateChangeCallback = _onEffectStateChanged);
+        _foregroundEffectManager.add(
+          element
+            ..postEffectCallback = _onPostEffect
+            ..stateChangeCallback = _onEffectStateChanged,
+        );
       } else {
-        _backEffectManager.add(element
-          ..postEffectCallback = _onPostEffect
-          ..stateChangeCallback = _onEffectStateChanged);
+        _backgroundEffectManager.add(
+          element
+            ..postEffectCallback = _onPostEffect
+            ..stateChangeCallback = _onEffectStateChanged,
+        );
       }
-    } 
-=======
-    _activeEffects.addAll(widget.activeEffects);
-    for (final effect in _activeEffects) {
-      effect
-        ..postEffectCallback = _onPostEffect
-        ..stateChangeCallback = _onEffectStateChanged;
-    }
->>>>>>> 206bc88c
+    }
   }
 
   void _onPostEffect<T extends AnimatedParticle>(Effect<T> effect) {
